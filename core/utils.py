#!/usr/bin/env python3
# -*- coding: utf-8 -*-

<<<<<<< HEAD
# Copyright 2018-2024 Institute of Computer Science of the Czech Academy of
# Sciences, Prague, Czech Republic. Authors: Pavel Krc, Martin Bures, Jaroslav
# Resler.
#
# This file is part of PALM-METEO.
#
# PALM-METEO is free software: you can redistribute it and/or modify it under
# the terms of the GNU General Public License as published by the Free Software
# Foundation, either version 3 of the License, or (at your option) any later
# version.
#
# PALM-METEO is distributed in the hope that it will be useful, but WITHOUT ANY
# WARRANTY; without even the implied warranty of MERCHANTABILITY or FITNESS FOR
# A PARTICULAR PURPOSE. See the GNU General Public License for more details.
#
# You should have received a copy of the GNU General Public License along with
# PALM-METEO. If not, see <https://www.gnu.org/licenses/>.
=======
"""
A collection of simple, technical utilities.

These utilities need to be stateless, i.e. they must not depend on config or
runtime.
"""
>>>>>>> d20fed99

import os
import re
from datetime import timedelta
import numpy as np
from .logging import die, warn, log, verbose

ax_ = np.newaxis
rad = np.pi / 180.
td0 = timedelta(hours=0)

fext_re = re.compile(r'\.(\d{3})$')

def find_free_fname(fpath, overwrite=False):
    if not os.path.exists(fpath):
        return fpath

    if overwrite:
        log('Existing file {} will be overwritten.', fpath)
        return fpath

    # Try to find free fpath.###
    path, base = os.path.split(fpath)
    nbase = len(base)
    maxnum = -1
    for fn in os.listdir(path):
        if not fn.startswith(base):
            continue
        m = fext_re.match(fn[nbase:])
        if not m:
            continue
        maxnum = max(maxnum, int(m.group(1)))
    if maxnum >= 999:
        raise RuntimeError('Cannot find free filename starting with ' + fpath)

    newpath = '{}.{:03d}'.format(fpath, maxnum+1)
    log('Filename {} exists, using {}.', fpath, newpath)
    return newpath

def tstep(td, step):
    d, m = divmod(td, step)
    if m != td0:
        raise ValueError('Not a whole timestep!')
    return d

def ensure_dimension(f, dimname, dimsize):
    """Creates a dimension in a netCDF file or verifies its size if it already
    exists.
    """
    try:
        d = f.dimensions[dimname]
    except KeyError:
        # Dimension is missing - create it and return
        return f.createDimension(dimname, dimsize)

    # Dimension is present
    if dimsize is None:
        # Wanted unlimited dim, check that it is
        if not d.isunlimited():
            raise RuntimeError('Dimension {} is already present and it is '
                    'not unlimited as requested.'.format(dimname))
    else:
        # Fixed size dim - compare sizes
        if len(d) != dimsize:
            raise RuntimeError('Dimension {} is already present and its '
                    'size {} differs from requested {}.'.format(dimname,
                        len(d), dimsize))
    return d

def getvar(f, varname, *args, **kwargs):
    """Creates a variable in a netCDF file or returns it if it already exists.
    Does NOT verify its parameters.
    """
    try:
        v = f.variables[varname]
    except KeyError:
        return f.createVariable(varname, *args, **kwargs)
    return v

class SliceExtender:
    __slots__ = ['slice_obj', 'slices']

    def __init__(self, slice_obj, *slices):
        self.slice_obj = slice_obj
        self.slices = slices

    def __getitem__(self, key):
        if isinstance(key, tuple):
            return self.slice_obj[key+self.slices]
        else:
            return self.slice_obj[(key,)+self.slices]

class SliceBoolExtender:
    __slots__ = ['slice_obj', 'slices', 'boolindex']

    def __init__(self, slice_obj, slices, boolindex):
        self.slice_obj = slice_obj
        self.slices = slices
        self.boolindex = boolindex

    def __getitem__(self, key):
        if isinstance(key, tuple):
            v = self.slice_obj[key+self.slices]
        else:
            v = self.slice_obj[(key,)+self.slices]
        return v[...,self.boolindex]<|MERGE_RESOLUTION|>--- conflicted
+++ resolved
@@ -1,7 +1,6 @@
 #!/usr/bin/env python3
 # -*- coding: utf-8 -*-
 
-<<<<<<< HEAD
 # Copyright 2018-2024 Institute of Computer Science of the Czech Academy of
 # Sciences, Prague, Czech Republic. Authors: Pavel Krc, Martin Bures, Jaroslav
 # Resler.
@@ -19,14 +18,13 @@
 #
 # You should have received a copy of the GNU General Public License along with
 # PALM-METEO. If not, see <https://www.gnu.org/licenses/>.
-=======
+
 """
 A collection of simple, technical utilities.
 
 These utilities need to be stateless, i.e. they must not depend on config or
 runtime.
 """
->>>>>>> d20fed99
 
 import os
 import re
